// Copyright (c) 2021 Xu Shaohua <shaohua@biofan.org>. All rights reserved.
// Use of this source is governed by General Public License that can be found
// in the LICENSE file.

import QtQuick 2.15
import QtQuick.Controls 2.15
import QtQuick.Layouts 1.15

import org.biofan.hebo 1.0
import "items" as Hebo

Item {
  id: root;

  Hebo.PageTitle {
    id: title;
    text: qsTr("Connections");
    z: 1;
  }

  ListView {
    id: connectionList;

    anchors.top: title.bottom;
    anchors.left: root.left;
    anchors.bottom: root.bottom;
    width: 240;
    model: connectManager;
    keyNavigationEnabled: true;

    onCurrentIndexChanged: {
      const config = connectManager.row(this.currentIndex);
      stackView.switchClient(config.name);
    }

    delegate: Item {
      width: connectionList.width;
      height: 60;

      MouseArea {
        anchors.fill: parent;
        onClicked: {
          console.log("model:", model);
          connectionList.currentIndex = index;
        }
      }

      Rectangle {
        anchors.fill: rowItem;
        color: "#b0f9aa";
        visible: connectionList.currentIndex === index;
      }

      Row {
        id: rowItem;
        anchors.fill: parent;
        leftPadding: 14;
        spacing: 8;

        Rectangle {
<<<<<<< HEAD
          color: model.state === HeboNs.ConnectionConnected ? "#39d12d" : "#606060";
=======
          color: model.connectionState === MqttClient.ConnectionConnected ? "#39d12d" : "#606060";
>>>>>>> e12cf189
          width: 8;
          height: 8;
          radius: 4;
          anchors.verticalCenter: parent.verticalCenter;
        }

        Text {
          font.pixelSize: 14;
          anchors.verticalCenter: parent.verticalCenter;
          color: "#000";
          text: model.description;
        }
      }
    }
  }

  // Right panel
  StackLayout {
    id: stackView;

    anchors {
      left: connectionList.right;
      right: root.right;
      top: title.top;
      bottom: root.bottom;
    }

    function switchClient(name) {
      for (let index = 0; index < this.children.length; ++index) {
        if (this.children[index].name === name) {
          this.currentIndex = index;
          return;
        }
      }

      const newItem = clientControl.createObject(null, {name: name});
      this.children.push(newItem);
      this.currentIndex = this.count - 1;
    }
  }

  Component {
    id: clientControl;

    ClientControl {
    }
  }
}<|MERGE_RESOLUTION|>--- conflicted
+++ resolved
@@ -58,11 +58,7 @@
         spacing: 8;
 
         Rectangle {
-<<<<<<< HEAD
-          color: model.state === HeboNs.ConnectionConnected ? "#39d12d" : "#606060";
-=======
           color: model.connectionState === MqttClient.ConnectionConnected ? "#39d12d" : "#606060";
->>>>>>> e12cf189
           width: 8;
           height: 8;
           radius: 4;
