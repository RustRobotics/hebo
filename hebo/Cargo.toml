[package]
name = "hebo"
version = "0.2.0"
authors = ["Xu Shaohua <shaohua@biofan.org>"]
edition = "2018"
license = "AGPL-3.0-only"
description = "Distributed MQTT broker"

[[bin]]
name = "hebo"
path = "src/bin/hebo.rs"

[dependencies]
codec = { path = "../codec" }
clap = "2.33.3"

<<<<<<< HEAD
env_logger = "0.8.3"
futures = "0.3.15"
log = "0.4.14"
serde = "1.0.124"
serde_derive = "1.0.124"
tokio = { version = "1.3.0", features = ["full"] }
toml = "0.5.8"
tokio-tungstenite = "0.14.0"
futures-util = "0.3.15"
=======
env_logger = "0.8.4"
futures = "0.3.15"
log = "0.4.14"
serde = "1.0.126"
serde_derive = "1.0.126"
tokio = { version = "1.7.1", features = ["full"] }
toml = "0.5.8"
>>>>>>> b3ef41a2
<|MERGE_RESOLUTION|>--- conflicted
+++ resolved
@@ -14,17 +14,6 @@
 codec = { path = "../codec" }
 clap = "2.33.3"
 
-<<<<<<< HEAD
-env_logger = "0.8.3"
-futures = "0.3.15"
-log = "0.4.14"
-serde = "1.0.124"
-serde_derive = "1.0.124"
-tokio = { version = "1.3.0", features = ["full"] }
-toml = "0.5.8"
-tokio-tungstenite = "0.14.0"
-futures-util = "0.3.15"
-=======
 env_logger = "0.8.4"
 futures = "0.3.15"
 log = "0.4.14"
@@ -32,4 +21,5 @@
 serde_derive = "1.0.126"
 tokio = { version = "1.7.1", features = ["full"] }
 toml = "0.5.8"
->>>>>>> b3ef41a2
+tokio-tungstenite = "0.14.0"
+futures-util = "0.3.15"